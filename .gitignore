--- conflicted
+++ resolved
@@ -105,12 +105,8 @@
 .mypy_cache/
 
 # examples
-<<<<<<< HEAD
 /examples
 
 # videos
 *.avi
 *.mp4
-=======
-/examples
->>>>>>> 2c8701fd
