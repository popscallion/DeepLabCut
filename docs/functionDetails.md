--- conflicted
+++ resolved
@@ -10,11 +10,8 @@
 
            deeplabcut.create_new_project(`Name of the project',`Name of the experimenter', [`Full path of video 1',`Full path of video2',`Full path of video3'], working_directory=`Full path of the working directory',copy_videos=True/False) 
           
-<<<<<<< HEAD
- (TIP: you can also place ``config_path`` in front of ``deeplabcut.create_project`` to create a variable that holds the path to the config.yaml file, i.e. ``config_path=deeplabcut.create_project(...)``)
-=======
  (TIP: you can also place ``config_path`` in front of ``deeplabcut.create_new_project`` to create a vriable that holds the path to the config.yaml file, i.e. ``config_path=deeplabcut.create_new_project(...)``)
->>>>>>> 7083e70b
+
 
 This set of arguments will create a project directory with the name **Name of the project+name of the experimenter+date of creation of the project** in the **Working directory** and creates the symbolic links to videos in the **videos** directory. The project directory will have subdirectories: **dlc-models**, **labeled-data**, **training-datasets**, and **videos**.  All the outputs generated during the course of a project will be stored in one of these subdirectories, thus allowing each project to be curated in separation from other projects. The purpose of the subdirectories is as follows:
 
